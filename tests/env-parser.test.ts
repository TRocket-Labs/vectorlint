--- conflicted
+++ resolved
@@ -185,17 +185,8 @@
         AZURE_OPENAI_DEPLOYMENT_NAME: 'test-deployment',
       };
 
-<<<<<<< HEAD
       expect(() => parseEnvironment(env)).toThrow(ValidationError);
       expect(() => parseEnvironment(env)).toThrow(/LLM_PROVIDER is required/);
-=======
-      const result = parseEnvironment(env);
-
-      expect(result.LLM_PROVIDER).toBe(ProviderType.AzureOpenAI);
-      if (result.LLM_PROVIDER === ProviderType.AzureOpenAI) {
-        expect(result.AZURE_OPENAI_API_KEY).toBe('test-key');
-      }
->>>>>>> 23bffe3d
     });
     it('requires LLM_PROVIDER even when Azure config is present', () => {
       const env = {
@@ -206,21 +197,8 @@
         AZURE_OPENAI_TEMPERATURE: '1.0',
       };
 
-<<<<<<< HEAD
       expect(() => parseEnvironment(env)).toThrow(ValidationError);
       expect(() => parseEnvironment(env)).toThrow(/LLM_PROVIDER is required/);
-=======
-      const result = parseEnvironment(env);
-
-      expect(result.LLM_PROVIDER).toBe(ProviderType.AzureOpenAI);
-      if (result.LLM_PROVIDER === ProviderType.AzureOpenAI) {
-        expect(result.AZURE_OPENAI_API_KEY).toBe('existing-key');
-        expect(result.AZURE_OPENAI_ENDPOINT).toBe('https://existing.openai.azure.com');
-        expect(result.AZURE_OPENAI_DEPLOYMENT_NAME).toBe('existing-deployment');
-        expect(result.AZURE_OPENAI_API_VERSION).toBe('2023-12-01-preview');
-        expect(result.AZURE_OPENAI_TEMPERATURE).toBe(1.0);
-      }
->>>>>>> 23bffe3d
     });
   });
 
