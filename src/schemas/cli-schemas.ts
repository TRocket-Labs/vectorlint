import { z } from 'zod';

// CLI options schema for command line argument validation
export const CLI_OPTIONS_SCHEMA = z.object({
  verbose: z.boolean().default(false),
  showPrompt: z.boolean().default(false),
  showPromptTrunc: z.boolean().default(false),
  debugJson: z.boolean().default(false),
<<<<<<< HEAD
  output: z.enum(['line', 'JSON', 'rdjson']).default('line'),
  outputFile: z.string().optional(),
=======
  output: z.enum(['line', 'json', 'vale-json', 'JSON']).default('line'),
>>>>>>> f11e054b
  prompts: z.string().optional(),
});

// Validate command options schema
export const VALIDATE_OPTIONS_SCHEMA = z.object({
  prompts: z.string().optional(),
});

// Inferred types
export type CliOptions = z.infer<typeof CLI_OPTIONS_SCHEMA>;
export type ValidateOptions = z.infer<typeof VALIDATE_OPTIONS_SCHEMA>;<|MERGE_RESOLUTION|>--- conflicted
+++ resolved
@@ -6,12 +6,8 @@
   showPrompt: z.boolean().default(false),
   showPromptTrunc: z.boolean().default(false),
   debugJson: z.boolean().default(false),
-<<<<<<< HEAD
-  output: z.enum(['line', 'JSON', 'rdjson']).default('line'),
+  output: z.enum(['line', 'json', 'vale-json', 'rdjson']).default('line'),
   outputFile: z.string().optional(),
-=======
-  output: z.enum(['line', 'json', 'vale-json', 'JSON']).default('line'),
->>>>>>> f11e054b
   prompts: z.string().optional(),
 });
 
