--- conflicted
+++ resolved
@@ -15,25 +15,14 @@
 }
 
 export interface Issue {
-<<<<<<< HEAD
   line: number;
   column: number;
   span: [number, number];
-  severity: 'error' | 'warning' | 'info';
+  severity: Severity;
   message: string;
   eval: string; // Renamed from rule
   match: string;
   suggestion?: string;
-=======
-    line: number;
-    column: number;
-    span: [number, number];
-    severity: Severity;
-    message: string;
-    eval: string; // Renamed from rule
-    match: string;
-    suggestion?: string;
->>>>>>> 83970214
 }
 
 export interface FileResult {
@@ -59,23 +48,15 @@
   private errorCount = 0;
   private warningCount = 0;
 
-<<<<<<< HEAD
   addIssue(file: string, issue: Issue): void {
     if (!this.files[file]) {
       this.files[file] = { issues: [], evaluationScores: [] };
-=======
-        if (issue.severity === Severity.ERROR) {
-            this.errorCount++;
-        } else if (issue.severity === Severity.WARNING) {
-            this.warningCount++;
-        }
->>>>>>> 83970214
     }
     this.files[file].issues.push(issue);
 
-    if (issue.severity === 'error') {
+    if (issue.severity === Severity.ERROR) {
       this.errorCount++;
-    } else if (issue.severity === 'warning') {
+    } else if (issue.severity === Severity.WARNING) {
       this.warningCount++;
     }
   }
