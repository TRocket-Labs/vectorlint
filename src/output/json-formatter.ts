
export interface ScoreComponent {
    criterion?: string;
    rawScore: number;
    maxScore: number;
    weightedScore: number;
    weightedMaxScore: number;
    normalizedScore: number;
    normalizedMaxScore: number;
}

export interface EvaluationScore {
    id: string;
    scores: ScoreComponent[];
}

<<<<<<< HEAD
export interface RdJsonResult {
  source: {
    name: string;
    url: string;
  };
  diagnostics: RdJsonDiagnostic[];
}

export interface RdJsonDiagnostic {
  message: string;
  location: {
    path: string;
    range: {
      start: {
        line: number;
        column: number;
      };
      end?: {
        line: number;
        column: number;
      };
    };
  };
  severity: 'ERROR' | 'WARNING' | 'INFO';
  code?: {
    value: string;
    url?: string;
  };
  suggestions?: RdJsonSuggestion[];
}

export interface RdJsonSuggestion {
  range: {
    start: {
      line: number;
      column: number;
    };
    end: {
      line: number;
      column: number;
    };
  };
  text: string;
}

export class JsonFormatter {
  private issues: JsonIssue[] = [];
  private files = new Set<string>();
  private errorCount = 0;
  private warningCount = 0;

  addIssue(issue: JsonIssue): void {
    this.issues.push(issue);
    this.files.add(issue.file);

    if (issue.severity === 'error') {
      this.errorCount++;
    } else if (issue.severity === 'warning') {
      this.warningCount++;
    }
  }
=======
export interface Issue {
    line: number;
    column: number;
    span: [number, number];
    severity: 'error' | 'warning' | 'info';
    message: string;
    eval: string; // Renamed from rule
    match: string;
    suggestion?: string;
}
>>>>>>> f11e054b

export interface FileResult {
    issues: Issue[];
    evaluationScores: EvaluationScore[];
}

export interface Result {
    files: Record<string, FileResult>;
    summary: {
        files: number;
        errors: number;
        warnings: number;
    };
    metadata: {
        version: string;
        timestamp: string;
    };
}

export class JsonFormatter {
    private files: Record<string, FileResult> = {};
    private errorCount = 0;
    private warningCount = 0;

    addIssue(file: string, issue: Issue): void {
        if (!this.files[file]) {
            this.files[file] = { issues: [], evaluationScores: [] };
        }
        this.files[file].issues.push(issue);

        if (issue.severity === 'error') {
            this.errorCount++;
        } else if (issue.severity === 'warning') {
            this.warningCount++;
        }
    }

    addEvaluationScore(file: string, score: EvaluationScore): void {
        if (!this.files[file]) {
            this.files[file] = { issues: [], evaluationScores: [] };
        }
        this.files[file].evaluationScores.push(score);
    }

<<<<<<< HEAD
  toRdJsonFormat(): RdJsonResult {
    const diagnostics: RdJsonDiagnostic[] = this.issues.map((issue) => {
      const matchLen = issue.matchLength || issue.match.length;

      const diagnostic: RdJsonDiagnostic = {
        message: issue.message,
        location: {
          path: issue.file,
          range: {
            start: {
              line: issue.line,
              column: issue.column,
            },
            end: {
              line: issue.line,
              column: issue.column + matchLen,
            },
          },
        },
        severity: issue.severity === 'error' ? 'ERROR' : issue.severity === 'warning' ? 'WARNING' : 'INFO',
        code: {
          value: issue.rule,
        },
      };

      if (issue.suggestion) {
        diagnostic.suggestions = [
          {
            range: {
              start: {
                line: issue.line,
                column: issue.column,
              },
              end: {
                line: issue.line,
                column: issue.column + matchLen,
              },
            },
            text: issue.suggestion,
          },
        ];
      }

      return diagnostic;
    });

    return {
      source: {
        name: 'vectorlint',
        url: 'https://github.com/TRocket-Labs/vectorlint',
      },
      diagnostics,
    };
  }

  toJson(format: 'vale' | 'rdjson' = 'vale'): string {
    if (format === 'rdjson') {
      return JSON.stringify(this.toRdJsonFormat(), null, 2);
    }
    return JSON.stringify(this.toValeFormat(), null, 2);
  }
=======
>>>>>>> f11e054b

    toJson(): string {
        const result: Result = {
            files: this.files,
            summary: {
                files: Object.keys(this.files).length,
                errors: this.errorCount,
                warnings: this.warningCount,
            },
            metadata: {
                version: '1.0.0', // TODO: Get from package.json
                timestamp: new Date().toISOString(),
            },
        };
        return JSON.stringify(result, null, 2);
    }
}<|MERGE_RESOLUTION|>--- conflicted
+++ resolved
@@ -1,20 +1,48 @@
 
 export interface ScoreComponent {
-    criterion?: string;
-    rawScore: number;
-    maxScore: number;
-    weightedScore: number;
-    weightedMaxScore: number;
-    normalizedScore: number;
-    normalizedMaxScore: number;
+  criterion?: string;
+  rawScore: number;
+  maxScore: number;
+  weightedScore: number;
+  weightedMaxScore: number;
+  normalizedScore: number;
+  normalizedMaxScore: number;
 }
 
 export interface EvaluationScore {
-    id: string;
-    scores: ScoreComponent[];
+  id: string;
+  scores: ScoreComponent[];
 }
 
-<<<<<<< HEAD
+export interface Issue {
+  line: number;
+  column: number;
+  span: [number, number];
+  severity: 'error' | 'warning' | 'info';
+  message: string;
+  eval: string; // Renamed from rule
+  match: string;
+  suggestion?: string;
+}
+
+export interface FileResult {
+  issues: Issue[];
+  evaluationScores: EvaluationScore[];
+}
+
+export interface Result {
+  files: Record<string, FileResult>;
+  summary: {
+    files: number;
+    errors: number;
+    warnings: number;
+  };
+  metadata: {
+    version: string;
+    timestamp: string;
+  };
+}
+
 export interface RdJsonResult {
   source: {
     name: string;
@@ -61,14 +89,15 @@
 }
 
 export class JsonFormatter {
-  private issues: JsonIssue[] = [];
-  private files = new Set<string>();
+  private files: Record<string, FileResult> = {};
   private errorCount = 0;
   private warningCount = 0;
 
-  addIssue(issue: JsonIssue): void {
-    this.issues.push(issue);
-    this.files.add(issue.file);
+  addIssue(file: string, issue: Issue): void {
+    if (!this.files[file]) {
+      this.files[file] = { issues: [], evaluationScores: [] };
+    }
+    this.files[file].issues.push(issue);
 
     if (issue.severity === 'error') {
       this.errorCount++;
@@ -76,91 +105,26 @@
       this.warningCount++;
     }
   }
-=======
-export interface Issue {
-    line: number;
-    column: number;
-    span: [number, number];
-    severity: 'error' | 'warning' | 'info';
-    message: string;
-    eval: string; // Renamed from rule
-    match: string;
-    suggestion?: string;
-}
->>>>>>> f11e054b
 
-export interface FileResult {
-    issues: Issue[];
-    evaluationScores: EvaluationScore[];
-}
+  addEvaluationScore(file: string, score: EvaluationScore): void {
+    if (!this.files[file]) {
+      this.files[file] = { issues: [], evaluationScores: [] };
+    }
+    this.files[file].evaluationScores.push(score);
+  }
 
-export interface Result {
-    files: Record<string, FileResult>;
-    summary: {
-        files: number;
-        errors: number;
-        warnings: number;
-    };
-    metadata: {
-        version: string;
-        timestamp: string;
-    };
-}
+  toRdJsonFormat(): RdJsonResult {
+    const diagnostics: RdJsonDiagnostic[] = [];
 
-export class JsonFormatter {
-    private files: Record<string, FileResult> = {};
-    private errorCount = 0;
-    private warningCount = 0;
+    // Iterate over all files and their issues
+    for (const [filePath, fileResult] of Object.entries(this.files)) {
+      for (const issue of fileResult.issues) {
+        const matchLen = issue.match.length;
 
-    addIssue(file: string, issue: Issue): void {
-        if (!this.files[file]) {
-            this.files[file] = { issues: [], evaluationScores: [] };
-        }
-        this.files[file].issues.push(issue);
-
-        if (issue.severity === 'error') {
-            this.errorCount++;
-        } else if (issue.severity === 'warning') {
-            this.warningCount++;
-        }
-    }
-
-    addEvaluationScore(file: string, score: EvaluationScore): void {
-        if (!this.files[file]) {
-            this.files[file] = { issues: [], evaluationScores: [] };
-        }
-        this.files[file].evaluationScores.push(score);
-    }
-
-<<<<<<< HEAD
-  toRdJsonFormat(): RdJsonResult {
-    const diagnostics: RdJsonDiagnostic[] = this.issues.map((issue) => {
-      const matchLen = issue.matchLength || issue.match.length;
-
-      const diagnostic: RdJsonDiagnostic = {
-        message: issue.message,
-        location: {
-          path: issue.file,
-          range: {
-            start: {
-              line: issue.line,
-              column: issue.column,
-            },
-            end: {
-              line: issue.line,
-              column: issue.column + matchLen,
-            },
-          },
-        },
-        severity: issue.severity === 'error' ? 'ERROR' : issue.severity === 'warning' ? 'WARNING' : 'INFO',
-        code: {
-          value: issue.rule,
-        },
-      };
-
-      if (issue.suggestion) {
-        diagnostic.suggestions = [
-          {
+        const diagnostic: RdJsonDiagnostic = {
+          message: issue.message,
+          location: {
+            path: filePath,
             range: {
               start: {
                 line: issue.line,
@@ -171,13 +135,34 @@
                 column: issue.column + matchLen,
               },
             },
-            text: issue.suggestion,
           },
-        ];
+          severity: issue.severity === 'error' ? 'ERROR' : issue.severity === 'warning' ? 'WARNING' : 'INFO',
+          code: {
+            value: issue.eval,
+          },
+        };
+
+        if (issue.suggestion) {
+          diagnostic.suggestions = [
+            {
+              range: {
+                start: {
+                  line: issue.line,
+                  column: issue.column,
+                },
+                end: {
+                  line: issue.line,
+                  column: issue.column + matchLen,
+                },
+              },
+              text: issue.suggestion,
+            },
+          ];
+        }
+
+        diagnostics.push(diagnostic);
       }
-
-      return diagnostic;
-    });
+    }
 
     return {
       source: {
@@ -188,28 +173,22 @@
     };
   }
 
-  toJson(format: 'vale' | 'rdjson' = 'vale'): string {
+  toJson(format: 'standard' | 'rdjson' = 'standard'): string {
     if (format === 'rdjson') {
       return JSON.stringify(this.toRdJsonFormat(), null, 2);
     }
-    return JSON.stringify(this.toValeFormat(), null, 2);
+    const result: Result = {
+      files: this.files,
+      summary: {
+        files: Object.keys(this.files).length,
+        errors: this.errorCount,
+        warnings: this.warningCount,
+      },
+      metadata: {
+        version: '1.0.0', // TODO: Get from package.json
+        timestamp: new Date().toISOString(),
+      },
+    };
+    return JSON.stringify(result, null, 2);
   }
-=======
->>>>>>> f11e054b
-
-    toJson(): string {
-        const result: Result = {
-            files: this.files,
-            summary: {
-                files: Object.keys(this.files).length,
-                errors: this.errorCount,
-                warnings: this.warningCount,
-            },
-            metadata: {
-                version: '1.0.0', // TODO: Get from package.json
-                timestamp: new Date().toISOString(),
-            },
-        };
-        return JSON.stringify(result, null, 2);
-    }
 }