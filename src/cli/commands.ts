--- conflicted
+++ resolved
@@ -25,13 +25,9 @@
     .option('--show-prompt', 'Print full prompt and injected content')
     .option('--show-prompt-trunc', 'Print truncated prompt/content previews (500 chars)')
     .option('--debug-json', 'Print full JSON response from the API')
-<<<<<<< HEAD
     .option('--output <format>', 'Output format: line (default), json, or vale-json, rdjson', 'line')
     .option('--output-file <file>', 'Write output to a file instead of stdout')
-=======
-    .option('--output <format>', 'Output format: line (default), json, or vale-json', 'line')
     .option('--config <path>', 'Path to custom vectorlint.ini config file')
->>>>>>> 1012b296
     .argument('[paths...]', 'files or directories to check (optional)')
     .action(async (paths: string[] = []) => {
 
@@ -172,11 +168,7 @@
         concurrency: config.concurrency,
         verbose: cliOptions.verbose,
         outputFormat: outputFormat,
-<<<<<<< HEAD
-        ...(mapping ? { mapping } : {}),
         ...(cliOptions.outputFile ? { outputFile: cliOptions.outputFile } : {}),
-=======
->>>>>>> 1012b296
       });
 
       // Print global summary (only for line format)
