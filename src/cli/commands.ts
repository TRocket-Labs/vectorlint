--- conflicted
+++ resolved
@@ -88,15 +88,9 @@
         process.exit(1);
       }
 
-<<<<<<< HEAD
-      const promptsPath = cliOptions.prompts || config.promptsPath;
-      if (!existsSync(promptsPath)) {
-        console.error(`Error: prompts path does not exist: ${promptsPath}`);
-=======
       const { rulesPath } = config;
       if (!existsSync(rulesPath)) {
         console.error(`Error: rules path does not exist: ${rulesPath}`);
->>>>>>> 83970214
         process.exit(1);
       }
 
@@ -174,11 +168,8 @@
         concurrency: config.concurrency,
         verbose: cliOptions.verbose,
         outputFormat: outputFormat,
-<<<<<<< HEAD
         ...(cliOptions.outputFile ? { outputFile: cliOptions.outputFile } : {}),
-=======
         scanPaths: config.scanPaths,
->>>>>>> 83970214
       });
 
       // Print global summary (only for line format)
