--- conflicted
+++ resolved
@@ -26,12 +26,8 @@
     .option('--show-prompt', 'Print full prompt and injected content')
     .option('--show-prompt-trunc', 'Print truncated prompt/content previews (500 chars)')
     .option('--debug-json', 'Print full JSON response from the API')
-<<<<<<< HEAD
-    .option('--output <format>', 'Output format: line (default) or JSON', 'line')
+    .option('--output <format>', 'Output format: line (default), json, or vale-json', 'line')
     .option('--config <path>', 'Path to custom vectorlint.ini config file')
-=======
-    .option('--output <format>', 'Output format: line (default), json, or vale-json', 'line')
->>>>>>> f11e054b
     .argument('[paths...]', 'files or directories to check (optional)')
     .action(async (paths: string[] = []) => {
 
