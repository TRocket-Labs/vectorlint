--- conflicted
+++ resolved
@@ -4,15 +4,10 @@
 import type { LLMProvider } from '../providers/llm-provider';
 import type { SearchProvider } from '../providers/search-provider';
 import type { PromptMapping } from '../prompts/prompt-mapping';
-<<<<<<< HEAD
-import { printFileHeader, printIssueRow, printBasicReport, printAdvancedReport } from '../output/reporter';
-import { locateEvidence } from '../output/location';
-=======
 import type { PromptMeta, PromptCriterionSpec } from '../schemas/prompt-schemas';
-import { printFileHeader, printIssueRow, printPromptOverallLine, printCriterionScoreLines } from '../output/reporter';
+import { printFileHeader, printIssueRow, printAdvancedReport, printBasicReport } from '../output/reporter';
 import { locateEvidenceWithMatch } from '../output/location';
 import { JsonFormatter, type JsonIssue } from '../output/json-formatter';
->>>>>>> 4fb975bc
 import { checkTarget } from '../prompts/target';
 import { resolvePromptMapping, aliasForPromptPath, isMappingConfigured } from '../prompts/prompt-mapping';
 import { handleUnknownError } from '../errors/index';
@@ -53,14 +48,7 @@
   jsonFormatter: JsonFormatter;
 }
 
-interface CriteriaResult {
-  criteria: Array<{ 
-    name: string; 
-    score: number; 
-    summary: string; 
-    violations: Array<unknown>;
-  }>;
-}
+import type { EvaluationResult as PromptEvaluationResult, CriteriaResult, BasicResult } from '../prompts/schema';
 
 interface GetApplicablePromptsParams {
   file: string;
@@ -130,7 +118,7 @@
 
 interface ProcessPromptResultParams extends EvaluationContext {
   promptFile: PromptFile;
-  result: CriteriaResult;
+  result: PromptEvaluationResult;
 }
 
 interface RunPromptEvaluationParams {
@@ -142,7 +130,7 @@
 }
 
 type RunPromptEvaluationResult = 
-  | { ok: true; result: CriteriaResult }
+  | { ok: true; result: PromptEvaluationResult }
   | { ok: false; error: Error };
 
 interface EvaluateFileParams {
@@ -345,7 +333,7 @@
   const criterionId = (exp.id ? String(exp.id) : (exp.name ? String(exp.name).replace(/[^A-Za-z0-9]+/g, ' ').split(' ').filter(Boolean).map(s => s.charAt(0).toUpperCase() + s.slice(1)).join('') : ''));
   const ruleName = promptId && criterionId ? `${promptId}.${criterionId}` : (promptId || criterionId || promptFilename);
   
-  const weightNum = exp.weight;
+  const weightNum = exp.weight || 1;
   const maxScore = weightNum;
   
   // Target gating (deterministic precheck)
@@ -464,7 +452,7 @@
   const { meta, result } = params;
   let hadErrors = false;
   
-  const expectedNames = new Set<string>(meta.criteria.map((c) => String(c.name || c.id || '')));
+  const expectedNames = new Set<string>((meta.criteria || []).map((c) => String(c.name || c.id || '')));
   const returnedNames = new Set(result.criteria.map((c: { name: string }) => c.name));
   
   for (const name of expectedNames) {
@@ -490,7 +478,7 @@
   const { meta, result } = params;
   let hadErrors = false;
   
-  for (const exp of meta.criteria) {
+  for (const exp of meta.criteria || []) {
     const nameKey = String(exp.name || exp.id || '');
     const got = result.criteria.find(c => c.name === nameKey);
     if (!got) continue;
@@ -515,19 +503,58 @@
   
   let hadOperationalErrors = false;
   let hadSeverityErrors = false;
-  
+  let promptErrors = 0;
+  let promptWarnings = 0;
+  
+  // Handle Basic Result
+  if (!isCriteriaResult(result)) {
+    const status = result.status;
+    if (status === 'error') {
+      hadSeverityErrors = true;
+      promptErrors = 1;
+    } else if (status === 'warning') {
+      promptWarnings = 1;
+    }
+
+    // Use prompt name or filename as rule name
+    const ruleName = promptId || promptFile.filename.replace(/\.md$/, '');
+    
+    if (outputFormat === 'line') {
+      printBasicReport(result, ruleName);
+    } else {
+      // For JSON format, report the basic result as an issue
+      reportIssue({
+        file: relFile,
+        line: 1,
+        column: 1,
+        status,
+        summary: result.message,
+        ruleName,
+        outputFormat,
+        jsonFormatter,
+        match: ''
+      });
+    }
+    
+    return {
+      errors: promptErrors,
+      warnings: promptWarnings,
+      hadOperationalErrors,
+      hadSeverityErrors
+    };
+  }
+  
+  // Handle Advanced Criteria Result
   // Validate criterion completeness and scores
   hadOperationalErrors = validateCriteriaCompleteness({ meta, result }) || hadOperationalErrors;
   hadOperationalErrors = validateScores({ meta, result }) || hadOperationalErrors;
   
-  let promptErrors = 0;
-  let promptWarnings = 0;
   let promptUserScore = 0;
   let promptMaxScore = 0;
   const criterionScores: Array<{ id: string; scoreText: string }> = [];
   
   // Process each criterion
-  for (const exp of meta.criteria) {
+  for (const exp of meta.criteria || []) {
     const criterionResult = processCriterion({
       exp,
       result,
@@ -551,9 +578,8 @@
   
   // Print per-criterion scores and overall threshold check (line format only)
   if (outputFormat === 'line') {
-    printCriterionScoreLines(criterionScores);
     const thresholdOverall = meta.threshold !== undefined ? Number(meta.threshold) : undefined;
-    printPromptOverallLine(promptMaxScore, thresholdOverall, promptUserScore);
+    printAdvancedReport(criterionScores, promptMaxScore, thresholdOverall, promptUserScore);
     console.log('');
   }
   
@@ -687,13 +713,8 @@
   targets: string[],
   options: EvaluationOptions
 ): Promise<EvaluationResult> {
-<<<<<<< HEAD
-  const { prompts, promptsPath, provider, searchProvider, concurrency, mapping } = options;
-
-=======
   const { outputFormat = 'line' } = options;
   
->>>>>>> 4fb975bc
   let hadOperationalErrors = false;
   let hadSeverityErrors = false;
   let totalFiles = 0;
@@ -706,224 +727,12 @@
   for (const file of targets) {
     try {
       totalFiles += 1;
-<<<<<<< HEAD
-      const relFile = path.relative(process.cwd(), file) || file;
-      printFileHeader(relFile);
-
-      // Determine applicable prompts for this file using mapping
-      const toRun: PromptFile[] = (() => {
-        if (!mapping || !isMappingConfigured(mapping)) return prompts;
-        return prompts.filter((p) => {
-          const promptId = String(p.meta.id || p.id);
-          const full = p.fullPath || path.resolve(promptsPath, p.filename);
-          const alias = aliasForPromptPath(full, mapping, process.cwd());
-          return resolvePromptMapping(relFile, promptId, mapping, alias);
-        });
-      })();
-
-      // Run applicable prompts concurrently
-      const results = await runWithConcurrency(toRun, concurrency, async (p) => {
-        try {
-          const meta = p.meta;
-          const evaluatorType = meta.evaluator || 'base-llm';
-
-          // For basic evaluator, criteria is optional - we'll use a default
-          if (evaluatorType !== 'basic' && (!meta || !Array.isArray(meta.criteria) || meta.criteria.length === 0)) {
-            throw new Error(`Prompt ${p.filename} has no criteria in frontmatter`);
-          }
-
-          const evaluator = createEvaluator(evaluatorType, provider, p, searchProvider);
-          const result = await evaluator.evaluate(relFile, content);
-
-          return { ok: true as const, result };
-        } catch (e: unknown) {
-          const err = handleUnknownError(e, `Running prompt ${p.filename}`);
-          return { ok: false as const, error: err };
-        }
-      });
-
-      // Process results for each prompt
-      for (let idx = 0; idx < toRun.length; idx++) {
-        const p = toRun[idx];
-        const r = results[idx];
-        if (!p || !r) continue;
-
-        if (r.ok !== true) {
-          console.error(`  Prompt failed: ${p.filename}`);
-          console.error(r.error);
-          hadOperationalErrors = true;
-          requestFailures += 1;
-          continue;
-        }
-
-        const meta = p.meta;
-        const promptId = (meta.id || '').toString();
-        const result = r.result;
-
-        // Handle Basic Result
-        if (!isCriteriaResult(result)) {
-          const status = result.status;
-          if (status === 'error') {
-            hadSeverityErrors = true;
-            totalErrors += 1;
-          } else if (status === 'warning') {
-            totalWarnings += 1;
-          }
-
-          // Use prompt name or filename as rule name
-          const ruleName = promptId || p.filename.replace(/\.md$/, '');
-          printBasicReport(result, ruleName);
-          continue;
-        }
-
-        // Handle Advanced Criteria Result
-        const criteriaToProcess = (meta.criteria && meta.criteria.length > 0)
-          ? meta.criteria
-          : result.criteria.map(c => ({ name: c.name, weight: c.weight, id: undefined, target: undefined }));
-
-        // Validate criterion completeness
-        const expectedNames = new Set<string>(criteriaToProcess.map((c) => String(c.name)));
-        const returnedNames = new Set(result.criteria.map((c: { name: string }) => c.name));
-        for (const name of expectedNames) {
-          if (!returnedNames.has(name)) {
-            console.error(`Missing criterion in model output: ${name}`);
-            hadOperationalErrors = true;
-          }
-        }
-        for (const name of returnedNames) {
-          if (!expectedNames.has(name)) {
-            console.warn(`[vectorlint] Extra criterion returned by model (ignored): ${name}`);
-          }
-        }
-
-        let promptErrors = 0;
-        let promptWarnings = 0;
-        let promptUserScore = 0;
-        let promptMaxScore = 0;
-        const criterionScores: Array<{ id: string; scoreText: string }> = [];
-
-        // Validate scores
-        for (const exp of criteriaToProcess) {
-          const nameKey = String(exp.name);
-          const got = result.criteria.find(c => c.name === nameKey);
-          if (!got) continue;
-          const score = Number(got.score);
-          if (!Number.isFinite(score) || score < 0 || score > 4) {
-            console.error(`Invalid score for ${exp.name}: ${score}`);
-            hadOperationalErrors = true;
-          }
-        }
-
-        // Process each criterion
-        for (const exp of criteriaToProcess) {
-          const nameKey = String(exp.name);
-          const criterionId = exp.id ? String(exp.id) : (exp.name ? String(exp.name).replace(/[^A-Za-z0-9]+/g, ' ').split(' ').filter(Boolean).map(s => s.charAt(0).toUpperCase() + s.slice(1)).join('') : '');
-          const ruleName = promptId && criterionId ? `${promptId}.${criterionId}` : (promptId || criterionId || p.filename);
-
-          // Target gating (deterministic precheck) - only check if target exists
-          const expTarget = exp.target;
-          const targetCheck = checkTarget(content, meta.target, expTarget);
-          const missingTarget = targetCheck.missing;
-
-          // Always add to max score using weight
-          const weightNum = exp.weight;
-          promptMaxScore += weightNum;
-
-          if (missingTarget) {
-            const status: 'ok' | 'warning' | 'error' = 'error';
-            hadSeverityErrors = true;
-            promptErrors += 1;
-            const summary = 'target not found';
-            const suggestion = (targetCheck.suggestion || expTarget?.suggestion || meta.target?.suggestion || 'Add the required target section.');
-            const locStr = '1:1';
-            printIssueRow(locStr, status, summary, ruleName, { suggestion });
-            criterionScores.push({ id: ruleName, scoreText: 'nil' });
-            continue;
-          }
-
-          const got = result.criteria.find(c => c.name === nameKey);
-          if (!got) continue;
-
-          const score = Number(got.score);
-          const status: 'ok' | 'warning' | 'error' = score <= 1 ? 'error' : (score === 2 ? 'warning' : 'ok');
-          if (status === 'error') {
-            hadSeverityErrors = true;
-            promptErrors += 1;
-          } else if (status === 'warning') {
-            promptWarnings += 1;
-          }
-
-          const violations = got.violations;
-
-          // Calculate weighted score
-          const w = weightNum;
-          const rawWeighted = (score / 4) * w;
-          promptUserScore += rawWeighted;
-          const rounded = Math.round(rawWeighted * 100) / 100;
-          const weightedStr = Number.isInteger(rounded) ? String(rounded) : rounded.toFixed(2);
-          const scoreText = `${weightedStr}/${w}`;
-
-          if (violations.length === 0) {
-            // Print positive remark when no findings are reported
-            const sum = got.summary.trim();
-            const words = sum.split(/\s+/).filter(Boolean);
-            const limited = words.slice(0, 15).join(' ');
-            const summaryText = limited || 'No findings';
-            printIssueRow('—:—', status, summaryText, ruleName, {});
-          } else {
-            /*
-             * Print one row per violation.
-             * Note: If using technical-accuracy evaluator, the analysis field
-             * will already contain verification results (status, justification, link).
-             */
-            for (let i = 0; i < violations.length; i++) {
-              const v = violations[i];
-              if (!v) continue;
-
-              let locStr = '—:—';
-              try {
-                const loc = locateEvidence(content, { pre: v.pre, post: v.post });
-                if (loc) locStr = `${loc.line}:${loc.column}`;
-                else { hadOperationalErrors = true; }
-              } catch (e: unknown) {
-                const err = handleUnknownError(e, 'Locating evidence');
-                console.warn(`[vectorlint] Warning: ${err.message}`);
-                hadOperationalErrors = true;
-              }
-
-              const rowSummary = (v.analysis || '').trim();
-              printIssueRow(locStr, status, rowSummary, ruleName, {});
-            }
-          }
-
-          // Record score for summary list
-          criterionScores.push({ id: ruleName, scoreText });
-        }
-
-        // Print per-criterion scores and overall threshold check
-        const thresholdOverall = meta.threshold !== undefined ? Number(meta.threshold) : undefined;
-        printAdvancedReport(criterionScores, promptMaxScore, thresholdOverall, promptUserScore);
-        console.log('');
-
-        if (thresholdOverall !== undefined && promptUserScore < thresholdOverall) {
-          const sev = meta.severity || 'error';
-          if (sev === 'error') hadSeverityErrors = true;
-          else totalWarnings += 1;
-        }
-
-        totalErrors += promptErrors;
-        totalWarnings += promptWarnings;
-      }
-
-      console.log('');
-=======
       const fileResult = await evaluateFile({ file, options, jsonFormatter });
       totalErrors += fileResult.errors;
       totalWarnings += fileResult.warnings;
       requestFailures += fileResult.requestFailures;
       hadOperationalErrors = hadOperationalErrors || fileResult.hadOperationalErrors;
       hadSeverityErrors = hadSeverityErrors || fileResult.hadSeverityErrors;
->>>>>>> 4fb975bc
     } catch (e: unknown) {
       const err = handleUnknownError(e, `Processing file ${file}`);
       console.error(`Error processing file ${file}: ${err.message}`);
