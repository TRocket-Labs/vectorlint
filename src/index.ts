--- conflicted
+++ resolved
@@ -2,26 +2,6 @@
 import { program } from 'commander';
 import { readFileSync, existsSync } from 'fs';
 import * as path from 'path';
-<<<<<<< HEAD
-import { createProvider } from './providers/provider-factory';
-import { loadConfig } from './boundaries/config-loader';
-import { loadPrompts, type PromptFile } from './prompts/prompt-loader';
-import { buildCriteriaJsonSchema, type CriteriaResult } from './prompts/schema';
-import { printFileHeader, printIssueRow, printGlobalSummary, printPromptOverallLine, printValidationRow, printCriterionScoreLines, printValeIssueRow, printValeFileSummary, printValeGlobalSummary } from './output/reporter';
-import { locateEvidence } from './output/location';
-import { DefaultRequestBuilder } from './providers/request-builder';
-import { loadDirective } from './prompts/directive-loader';
-import { checkTarget } from './prompts/target';
-import { resolveTargets } from './scan/file-resolver';
-import { validateAll } from './prompts/prompt-validator';
-import { readPromptMappingFromIni, resolvePromptMapping, aliasForPromptPath, isMappingConfigured } from './prompts/prompt-mapping';
-import { parseCliOptions, parseValidateOptions, parseEnvironment } from './boundaries/index';
-import { handleUnknownError } from './errors/index';
-import { ValeRunner } from './evaluators/vale-ai/vale-runner.js';
-import { ValeAIEvaluator } from './evaluators/vale-ai/vale-ai-evaluator.js';
-
-// Best-effort .env loader without external deps
-=======
 import { handleUnknownError } from './errors/index';
 import { registerValidateCommand } from './cli/validate-command';
 import { registerMainCommand } from './cli/commands';
@@ -35,7 +15,6 @@
  * Loads environment variables from .env or .env.local files.
  * Kept inline to avoid external dependencies and maintain simplicity.
  */
->>>>>>> 009052f5
 function loadDotEnv(): void {
   const candidates = ['.env', '.env.local'];
   for (const filename of candidates) {
@@ -76,651 +55,21 @@
 program
   .name('vectorlint')
   .description('AI-powered content compliance checker')
-<<<<<<< HEAD
-  .version('1.0.0')
-  .command('validate')
-  .description('Validate prompt configuration files')
-  .option('--prompts <dir>', 'override prompts directory')
-  .action((rawOpts: unknown) => {
-    loadDotEnv();
-    
-    let validateOptions;
-    try {
-      validateOptions = parseValidateOptions(rawOpts);
-    } catch (e: unknown) {
-      const err = handleUnknownError(e, 'Parsing validate command options');
-      console.error(`Error: ${err.message}`);
-      process.exit(1);
-    }
-    
-    let promptsPath = validateOptions.prompts;
-    if (!promptsPath) {
-      try { 
-        promptsPath = loadConfig().promptsPath; 
-      } catch (e: unknown) {
-        const err = handleUnknownError(e, 'Loading configuration');
-        console.error(`Error: ${err.message}`);
-        process.exit(1);
-      }
-    }
-    if (!existsSync(promptsPath)) {
-      console.error(`Error: prompts path does not exist: ${promptsPath}`);
-      process.exit(1);
-    }
-    
-    let loaded;
-    try {
-      loaded = loadPrompts(promptsPath, { verbose: true });
-    } catch (e: unknown) {
-      const err = handleUnknownError(e, 'Loading prompts');
-      console.error(`Error: ${err.message}`);
-      process.exit(1);
-    }
-    
-    const { prompts, warnings } = loaded;
-    // Show loader warnings
-    if (warnings.length) {
-      printFileHeader('Loader');
-      for (const w of warnings) printValidationRow('warning', w);
-      console.log('');
-    }
-    if (prompts.length === 0) {
-      console.error(`Error: no .md prompts found in ${promptsPath}`);
-      process.exit(1);
-    }
-    const result = validateAll(prompts);
-    const byFile = new Map<string, { e: string[]; w: string[] }>();
-    for (const e of result.errors) {
-      const g = byFile.get(e.file) || { e: [], w: [] }; g.e.push(e.message); byFile.set(e.file, g);
-    }
-    for (const w of result.warnings) {
-      const g = byFile.get(w.file) || { e: [], w: [] }; g.w.push(w.message); byFile.set(w.file, g);
-    }
-    for (const [file, g] of byFile) {
-      printFileHeader(file);
-      for (const m of g.e) printValidationRow('error', m);
-      for (const m of g.w) printValidationRow('warning', m);
-      console.log('');
-    }
-    const totalErrs = result.errors.length;
-    const totalWarns = result.warnings.length;
-    const okMark = totalErrs === 0 ? '✓' : '✖';
-    console.log(`${okMark} ${totalErrs} errors, ${totalWarns} warnings in ${prompts.length} prompt(s).`);
-    process.exit(totalErrs > 0 ? 1 : 0);
-  });
-
+  .version('1.0.0');
 program
   .command('vale-ai [files...]')
-  .description('Run Vale with AI-enhanced suggestions')
-  .action(async (files: string[] = []) => {
-    // Load environment from .env if present
-    loadDotEnv();
-
-    // Parse and validate environment variables
-    let env;
-    try {
-      env = parseEnvironment();
-    } catch (e: unknown) {
-      const err = handleUnknownError(e, 'Validating environment variables');
-      console.error(`Error: ${err.message}`);
-      console.error('Please set these in your .env file or environment.');
-      process.exit(1);
-    }
-
-    // Load VectorLint configuration
-    let config;
-    try {
-      config = loadConfig();
-    } catch (e: unknown) {
-      const err = handleUnknownError(e, 'Loading configuration');
-      console.error(`Error: ${err.message}`);
-      process.exit(1);
-    }
-
-    // Import Vale AI components
-    const { ValeRunner } = await import('./evaluators/vale-ai/vale-runner.js');
-    const { ValeAIEvaluator } = await import('./evaluators/vale-ai/vale-ai-evaluator.js');
-    const { printFileHeader, printValeIssueRow, printValeFileSummary, printValeGlobalSummary } = await import('./output/reporter.js');
-
-    // Check if Vale is installed
-    const valeRunner = new ValeRunner();
-    if (!valeRunner.isInstalled()) {
-      const platform = process.platform;
-      let instructions = '';
-      
-      if (platform === 'darwin') {
-        instructions = 'macOS:   brew install vale';
-      } else if (platform === 'linux') {
-        instructions = 'Linux:   See https://vale.sh/docs/vale-cli/installation/';
-      } else if (platform === 'win32') {
-        instructions = 'Windows: choco install vale';
-      } else {
-        instructions = 'See https://vale.sh/docs/vale-cli/installation/';
-      }
-      
-      console.error(
-        `Error: Vale is not installed or not in PATH.\n\n` +
-        `Install Vale:\n  ${instructions}\n\n` +
-        `After installation, run: vectorlint vale-ai`
-      );
-      process.exit(1);
-    }
-
-    // Load directive for LLM provider
-    let directive;
-    try {
-      directive = loadDirective();
-    } catch (e: unknown) {
-      const err = handleUnknownError(e, 'Loading directive');
-      console.error(`Error: ${err.message}`);
-      process.exit(1);
-    }
-
-    // Create LLM provider
-    const provider = createProvider(env, {
-      debug: false,
-      showPrompt: false,
-      showPromptTrunc: false,
-      debugJson: false,
-    }, new DefaultRequestBuilder(directive));
-
-    // Load vale-ai configuration from vectorlint.ini
-    const valeAIConfig = {
-      contextWindowSize: config.evaluators?.valeAI?.contextWindowSize ?? 100
-    };
-    const evaluator = new ValeAIEvaluator(provider, valeRunner, valeAIConfig);
-
-    // Run evaluation
-    let result;
-    try {
-      result = await evaluator.evaluate(files.length > 0 ? files : undefined);
-    } catch (e: unknown) {
-      const err = handleUnknownError(e, 'Running Vale AI evaluation');
-      console.error(`Error: ${err.message}`);
-      process.exit(1);
-    }
-
-    // Report results
-    if (result.findings.length === 0) {
-      console.log('No issues found.');
-      process.exit(0);
-    }
-
-    // Group findings by file
-    const findingsByFile = new Map<string, typeof result.findings>();
-    for (const finding of result.findings) {
-      const fileFindings = findingsByFile.get(finding.file) ?? [];
-      fileFindings.push(finding);
-      findingsByFile.set(finding.file, fileFindings);
-    }
-
-    // Track totals
-    let totalErrors = 0;
-    let totalWarnings = 0;
-    let totalSuggestions = 0;
-
-    // Print findings grouped by file
-    for (const [file, findings] of findingsByFile) {
-      printFileHeader(file);
-
-      let fileErrors = 0;
-      let fileWarnings = 0;
-      let fileSuggestions = 0;
-
-      for (const finding of findings) {
-        const loc = `${finding.line}:${finding.column}`;
-        printValeIssueRow(
-          loc,
-          finding.severity,
-          finding.rule,
-          finding.description,
-          finding.suggestion
-        );
-
-        // Count by severity
-        if (finding.severity === 'error') {
-          fileErrors++;
-          totalErrors++;
-        } else if (finding.severity === 'warning') {
-          fileWarnings++;
-          totalWarnings++;
-        } else {
-          fileSuggestions++;
-          totalSuggestions++;
-        }
-      }
-
-      // Print file summary
-      printValeFileSummary(fileErrors, fileWarnings, fileSuggestions);
-      console.log('');
-    }
-
-    // Print global summary
-    printValeGlobalSummary(findingsByFile.size, totalErrors, totalWarnings, totalSuggestions);
-
-    // Exit with appropriate code
-    process.exit(totalErrors > 0 ? 1 : 0);
-  });
+  .description('Run Vale with AI-enhanced suggestions');
 
 program
   .option('-v, --verbose', 'Enable verbose logging')
   .option('--show-prompt', 'Print full prompt and injected content')
   .option('--show-prompt-trunc', 'Print truncated prompt/content previews (500 chars)')
   .option('--debug-json', 'Print full JSON response from the API')
-  .argument('[paths...]', 'files or directories to check (optional)')
-  .action(async (paths: string[] = []) => {
-    // Load environment from .env if present
-    loadDotEnv();
-    
-    // Parse and validate CLI options
-    let cliOptions;
-    try {
-      cliOptions = parseCliOptions(program.opts());
-    } catch (e: unknown) {
-      const err = handleUnknownError(e, 'Parsing CLI options');
-      console.error(`Error: ${err.message}`);
-      process.exit(1);
-    }
-
-    // Parse and validate environment variables
-    let env;
-    try {
-      env = parseEnvironment();
-    } catch (e: unknown) {
-      const err = handleUnknownError(e, 'Validating environment variables');
-      console.error(`Error: ${err.message}`);
-      console.error('Please set these in your .env file or environment.');
-      process.exit(1);
-    }
-
-    // Provider
-    let directive;
-    try {
-      directive = loadDirective();
-    } catch (e: unknown) {
-      const err = handleUnknownError(e, 'Loading directive');
-      console.error(`Error: ${err.message}`);
-      process.exit(1);
-    }
-    
-    const provider = createProvider(env, {
-      debug: cliOptions.verbose,
-      showPrompt: cliOptions.showPrompt,
-      showPromptTrunc: cliOptions.showPromptTrunc,
-      debugJson: cliOptions.debugJson,
-    }, new DefaultRequestBuilder(directive));
-    
-    if (cliOptions.verbose) {
-      const directiveLen = directive ? directive.length : 0;
-      console.log(`[vectorlint] Directive active: ${directiveLen} char(s)`);
-    }
-
-    // Load config and prompts
-    let config;
-    try {
-      config = loadConfig();
-    } catch (e: unknown) {
-      const err = handleUnknownError(e, 'Loading configuration');
-      console.error(`Error: ${err.message}`);
-      process.exit(1);
-    }
-    const { promptsPath } = config;
-    if (!existsSync(promptsPath)) {
-      console.error(`Error: prompts path does not exist: ${promptsPath}`);
-      process.exit(1);
-    }
-    let prompts: PromptFile[];
-    try {
-      const loaded = loadPrompts(promptsPath, { verbose: cliOptions.verbose });
-      prompts = loaded.prompts;
-      if (prompts.length === 0) {
-        console.error(`Error: no .md prompts found in ${promptsPath}`);
-        process.exit(1);
-      }
-    } catch (e: unknown) {
-      const err = handleUnknownError(e, 'Loading prompts');
-      console.error(`Error: failed to load prompts: ${err.message}`);
-      process.exit(1);
-    }
-
-    // Resolve target files
-    let targets: string[] = [];
-    try {
-      targets = resolveTargets({
-        cliArgs: paths,
-        cwd: process.cwd(),
-        promptsPath,
-        scanPaths: config.scanPaths,
-      });
-    } catch (e: unknown) {
-      const err = handleUnknownError(e, 'Resolving target files');
-      console.error(`Error: failed to resolve target files: ${err.message}`);
-      process.exit(1);
-    }
-    if (targets.length === 0) {
-      console.error('Error: no target files found to evaluate.');
-      process.exit(1);
-    }
-
-    let hadOperationalErrors = false;
-    let hadSeverityErrors = false;
-    let totalFiles = 0;
-    let totalErrors = 0;
-    let totalWarnings = 0;
-    let requestFailures = 0;
-
-    // Simple concurrency runner
-    async function runWithConcurrency<T, R>(items: T[], limit: number, worker: (item: T, index: number) => Promise<R>): Promise<R[]> {
-      const results: R[] = new Array<R>(items.length);
-      let i = 0;
-      const workers = new Array(Math.min(limit, items.length)).fill(0).map(async () => {
-        while (true) {
-          const idx = i++;
-          if (idx >= items.length) break;
-          const item = items[idx];
-          if (item !== undefined) {
-            results[idx] = await worker(item, idx);
-          }
-        }
-      });
-      await Promise.all(workers);
-      return results;
-    }
-
-    // Load prompt/file mapping from INI (optional). If not configured, we run all prompts.
-    const iniPath = path.resolve(process.cwd(), 'vectorlint.ini');
-    let mapping: ReturnType<typeof readPromptMappingFromIni> | undefined;
-    try {
-      if (existsSync(iniPath)) {
-        mapping = readPromptMappingFromIni(iniPath);
-      }
-    } catch (e: unknown) {
-      // ignore mapping parse errors here; validate command covers this
-      const err = handleUnknownError(e, 'Loading prompt mapping');
-      console.warn(`[vectorlint] Warning: ${err.message}`);
-      mapping = undefined;
-    }
-
-    for (const file of targets) {
-      try {
-        const content = readFileSync(file, 'utf-8');
-        totalFiles += 1;
-        const relFile = path.relative(process.cwd(), file) || file;
-        printFileHeader(relFile);
-
-        // Build schema once
-        const schema = buildCriteriaJsonSchema();
-        // Determine applicable prompts for this file
-        const toRun: PromptFile[] = (() => {
-          if (!mapping || !isMappingConfigured(mapping)) return prompts;
-          return prompts.filter((p) => {
-            const promptId = String(p.meta.id || p.id);
-            const full = p.fullPath || path.resolve(promptsPath, p.filename);
-            const alias = aliasForPromptPath(full, mapping, process.cwd());
-            return resolvePromptMapping(relFile, promptId, mapping, alias);
-          });
-        })();
-
-        // Run applicable prompts concurrently per config.concurrency
-        const results = await runWithConcurrency(toRun, config.concurrency, async (p, _idx) => {
-          try {
-            const meta = p.meta;
-            if (!meta || !Array.isArray(meta.criteria) || meta.criteria.length === 0) {
-              throw new Error(`Prompt ${p.filename} has no criteria in frontmatter`);
-            }
-            const result = await provider.runPromptStructured<CriteriaResult>(content, p.body, schema);
-            return { ok: true as const, result };
-          } catch (e: unknown) {
-            const err = handleUnknownError(e, `Running prompt ${p.filename}`);
-            return { ok: false as const, error: err };
-          }
-        });
-
-        // Print results in stable order
-        for (let idx = 0; idx < toRun.length; idx++) {
-          const p = toRun[idx];
-          const r = results[idx];
-          if (!p || !r) continue;
-          if (r.ok !== true) {
-            console.error(`  Prompt failed: ${p.filename}`);
-            console.error(r.error);
-            hadOperationalErrors = true;
-            requestFailures += 1;
-            continue;
-          }
-          const meta = p.meta;
-          const promptId = (meta.id || '').toString();
-          const result = r.result;
-          const expectedNames = new Set<string>(meta.criteria.map((c) => String(c.name)));
-          const returnedNames = new Set(result.criteria.map((c: { name: string }) => c.name));
-          for (const name of expectedNames) {
-            if (!returnedNames.has(name)) {
-              console.error(`Missing criterion in model output: ${name}`);
-              hadOperationalErrors = true;
-            }
-          }
-          for (const name of returnedNames) {
-            if (!expectedNames.has(name)) {
-              console.warn(`[vectorlint] Extra criterion returned by model (ignored): ${name}`);
-            }
-          }
-          let promptErrors = 0;
-          let promptWarnings = 0;
-          let promptUserScore = 0;
-          let promptMaxScore = 0;
-          const criterionScores: Array<{ id: string; scoreText: string }> = [];
-          for (const exp of meta.criteria) {
-            const nameKey = String(exp.name);
-            const got = result.criteria.find(c => c.name === nameKey);
-            if (!got) continue;
-            const score = Number(got.score);
-            if (!Number.isFinite(score) || score < 0 || score > 4) {
-              console.error(`Invalid score for ${exp.name}: ${score}`);
-              hadOperationalErrors = true;
-            }
-          }
-          for (const exp of meta.criteria) {
-            const nameKey = String(exp.name);
-            const criterionId = (exp.id ? String(exp.id) : (exp.name ? String(exp.name).replace(/[^A-Za-z0-9]+/g, ' ').split(' ').filter(Boolean).map(s => s.charAt(0).toUpperCase() + s.slice(1)).join('') : ''));
-            const ruleName = promptId && criterionId ? `${promptId}.${criterionId}` : (promptId || criterionId || p.filename);
-            // Target gating (deterministic precheck)
-            const targetCheck = checkTarget(content, meta.target, exp.target);
-            const missingTarget = targetCheck.missing;
-
-            // Always add to max score using weight
-            const weightNum = exp.weight;
-            promptMaxScore += weightNum;
-
-            if (missingTarget) {
-              const status: 'ok' | 'warning' | 'error' = 'error';
-              hadSeverityErrors = true; promptErrors += 1;
-              const summary = 'target not found';
-              const suggestion = (targetCheck.suggestion || exp.target?.suggestion || meta.target?.suggestion || 'Add the required target section.');
-              const locStr = '1:1';
-              printIssueRow(locStr, status, summary, ruleName, { suggestion });
-              criterionScores.push({ id: ruleName, scoreText: 'nil' });
-              continue;
-            }
-
-            const got = result.criteria.find(c => c.name === nameKey);
-            if (!got) continue;
-            const score = Number(got.score);
-            const status: 'ok' | 'warning' | 'error' = score <= 1 ? 'error' : (score === 2 ? 'warning' : 'ok');
-            if (status === 'error') { hadSeverityErrors = true; promptErrors += 1; }
-            else if (status === 'warning') { promptWarnings += 1; }
-            const violations = got.violations;
-
-            // Weighted score x/y for this criterion; no decimals if integer
-            const w = weightNum;
-            const rawWeighted = (score / 4) * w;
-            promptUserScore += rawWeighted;
-            const rounded = Math.round(rawWeighted * 100) / 100;
-            const weightedStr = Number.isInteger(rounded) ? String(rounded) : rounded.toFixed(2);
-            const scoreText = `${weightedStr}/${w}`;
-
-            if (violations.length === 0) {
-              // Print positive remark when no findings are reported
-              const sum = got.summary.trim();
-              const words = sum.split(/\s+/).filter(Boolean);
-              const limited = words.slice(0, 15).join(' ');
-              const summaryText = limited || 'No findings';
-              printIssueRow('—:—', status, summaryText, ruleName, {});
-            } else {
-              // Print one row per finding; include score on the first row
-              for (let i = 0; i < violations.length; i++) {
-                const v = violations[i];
-                if (!v) continue;
-                let locStr = '—:—';
-                try {
-                  const loc = locateEvidence(content, { pre: v.pre, post: v.post });
-                  if (loc) locStr = `${loc.line}:${loc.column}`;
-                  else { hadOperationalErrors = true; }
-                } catch (e: unknown) {
-                  const err = handleUnknownError(e, 'Locating evidence');
-                  console.warn(`[vectorlint] Warning: ${err.message}`);
-                  hadOperationalErrors = true;
-                }
-                const rowSummary = (v.analysis || '').trim();
-                const suggestion = status !== 'ok' && v.suggestion ? v.suggestion : undefined;
-                const opts = suggestion ? { suggestion } : {};
-                printIssueRow(locStr, status, rowSummary, ruleName, opts);
-              }
-            }
-            // Record score for summary list
-            criterionScores.push({ id: ruleName, scoreText });
-          }
-          // After rows: print per-criterion scores (each on its own line), then overall vs threshold
-          printCriterionScoreLines(criterionScores);
-          const thresholdOverall = meta.threshold !== undefined ? Number(meta.threshold) : undefined;
-          printPromptOverallLine(promptMaxScore, thresholdOverall, promptUserScore);
-          console.log('');
-          if (thresholdOverall !== undefined && promptUserScore < thresholdOverall) {
-            const sev = meta.severity || 'error';
-            if (sev === 'error') hadSeverityErrors = true; else totalWarnings += 1;
-          }
-
-          totalErrors += promptErrors;
-          totalWarnings += promptWarnings;
-        }
-        console.log('');
-      } catch (e: unknown) {
-        const err = handleUnknownError(e, `Processing file ${file}`);
-        console.error(`Error processing file ${file}: ${err.message}`);
-        hadOperationalErrors = true;
-      }
-    }
-
-    // Global summary
-    printGlobalSummary(totalFiles, totalErrors, totalWarnings, requestFailures);
-
-    const enabledEvaluators = config.evaluators?.enabled ?? [];
-    if (enabledEvaluators.includes('vale-ai')) {
-      try {
-
-        // Check if Vale is installed
-        const valeRunner = new ValeRunner();
-        if (!valeRunner.isInstalled()) {
-          console.warn('\n[vectorlint] Warning: vale-ai is enabled but Vale is not installed. Skipping Vale AI evaluation.');
-          console.warn('Install Vale to use this evaluator: https://vale.sh/docs/vale-cli/installation/\n');
-        } else {
-          // Load vale-ai configuration
-          const valeAIConfig = {
-            contextWindowSize: config.evaluators?.valeAI?.contextWindowSize ?? 100
-          };
-
-          // Create ValeAIEvaluator
-          const evaluator = new ValeAIEvaluator(provider, valeRunner, valeAIConfig);
-
-          // Run evaluation on all targets
-          let valeResult;
-          try {
-            valeResult = await evaluator.evaluate(targets);
-          } catch (e: unknown) {
-            const err = handleUnknownError(e, 'Running Vale AI evaluation');
-            console.error(`\n[vectorlint] Vale AI evaluation failed: ${err.message}\n`);
-            hadOperationalErrors = true;
-          }
-
-          // Report Vale AI results if successful
-          if (valeResult && valeResult.findings.length > 0) {
-            console.log('\n=== Vale AI Results ===\n');
-
-            // Group findings by file
-            const findingsByFile = new Map<string, typeof valeResult.findings>();
-            for (const finding of valeResult.findings) {
-              const fileFindings = findingsByFile.get(finding.file) ?? [];
-              fileFindings.push(finding);
-              findingsByFile.set(finding.file, fileFindings);
-            }
-
-            // Track Vale totals
-            let valeErrors = 0;
-            let valeWarnings = 0;
-            let valeSuggestions = 0;
-
-            // Print findings grouped by file
-            for (const [file, findings] of findingsByFile) {
-              const relFile = path.relative(process.cwd(), file) || file;
-              printFileHeader(relFile);
-
-              let fileErrors = 0;
-              let fileWarnings = 0;
-              let fileSuggestions = 0;
-
-              for (const finding of findings) {
-                const loc = `${finding.line}:${finding.column}`;
-                printValeIssueRow(
-                  loc,
-                  finding.severity,
-                  finding.rule,
-                  finding.description,
-                  finding.suggestion
-                );
-
-                // Count by severity
-                if (finding.severity === 'error') {
-                  fileErrors++;
-                  valeErrors++;
-                } else if (finding.severity === 'warning') {
-                  fileWarnings++;
-                  valeWarnings++;
-                } else {
-                  fileSuggestions++;
-                  valeSuggestions++;
-                }
-              }
-
-              // Print file summary
-              printValeFileSummary(fileErrors, fileWarnings, fileSuggestions);
-              console.log('');
-            }
-
-            // Print global summary
-            printValeGlobalSummary(findingsByFile.size, valeErrors, valeWarnings, valeSuggestions);
-
-            // Update error tracking
-            if (valeErrors > 0) {
-              hadSeverityErrors = true;
-            }
-          }
-        }
-      } catch (e: unknown) {
-        const err = handleUnknownError(e, 'Loading Vale AI evaluator');
-        console.error(`\n[vectorlint] Failed to load Vale AI evaluator: ${err.message}\n`);
-        hadOperationalErrors = true;
-      }
-    }
-
-    // Exit with 0 unless operational errors or severity errors occurred
-    process.exit(hadOperationalErrors || hadSeverityErrors ? 1 : 0);
-  });
-=======
-  .version('1.0.0');
+  .argument('[paths...]', 'files or directories to check (optional)');
 
 // Register commands
 registerValidateCommand(program);
 registerMainCommand(program);
->>>>>>> 009052f5
 
 // Parse command line arguments
 program.parse();