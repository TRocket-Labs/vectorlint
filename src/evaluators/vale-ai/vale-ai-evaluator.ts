--- conflicted
+++ resolved
@@ -5,10 +5,6 @@
 import { 
   ValeAIResult, 
   ValeFinding, 
-<<<<<<< HEAD
-=======
-  ValeOutput, 
->>>>>>> 066010f5
   Context, 
   ValeAIConfig 
 } from './types.js';
@@ -25,17 +21,12 @@
   ) {
     this.suggestionGenerator = new SuggestionGenerator(llmProvider);
   }
-<<<<<<< HEAD
 
   /**
    * Evaluate files using Vale CLI with AI-enhanced suggestions
    * @param files Optional array of file paths. If not provided, Vale uses its own discovery
    * @returns ValeAIResult with findings and AI suggestions
    */
-=======
-
-
->>>>>>> 066010f5
   async evaluate(files?: string[]): Promise<ValeAIResult> {
     this.fileContentCache.clear();
     
@@ -79,10 +70,6 @@
           console.warn(`[vale-ai] Warning: Failed to extract context for ${filename}:${issue.Line}: ${error}`);
           context = { before: '', after: '' };
         }
-<<<<<<< HEAD
-        
-        // Create preliminary finding (without AI suggestion yet)
-=======
         
         // Create preliminary finding (without AI suggestion yet)
         const finding: ValeFinding = {
@@ -115,82 +102,6 @@
       }
     }
     
-    // Transform to ValeAIResult with AI suggestions
-    return this.transformToValeAIResult(valeOutput, suggestions, contextWindows);
-  }
-
-  /**
-   * Transform Vale output and AI suggestions to ValeAIResult
-   * 
-   * Flattens Vale's file-grouped output into a single array of findings,
-   * combining Vale's rule-based data with AI suggestions and context windows.
-   * 
-   * @param valeOutput - Raw Vale CLI output (filename → issues)
-   * @param suggestions - Map of findings to AI-generated suggestions
-   * @param contextWindows - Map of findings to context windows
-   * @returns ValeAIResult with all findings, suggestions, and context
-   */
-  private transformToValeAIResult(
-    valeOutput: ValeOutput,
-    suggestions: Map<ValeFinding, string>,
-    contextWindows: Map<ValeFinding, Context>
-  ): ValeAIResult {
-    const findings: ValeFinding[] = [];
-    
-    for (const [filename, issues] of Object.entries(valeOutput)) {
-      for (const issue of issues) {
-        const matchingFinding = Array.from(suggestions.keys()).find(
-          f => f.file === filename && 
-               f.line === issue.Line && 
-               f.column === issue.Span[0] &&
-               f.rule === issue.Check
-        );
-        
-        if (!matchingFinding) {
-          console.warn(`[vale-ai] Warning: Could not find suggestion for ${filename}:${issue.Line}`);
-          continue;
-        }
-        
-        const suggestion = suggestions.get(matchingFinding) ?? issue.Description;
-        
-        const context = contextWindows.get(matchingFinding) ?? { before: '', after: '' };
-        
->>>>>>> 066010f5
-        const finding: ValeFinding = {
-          file: filename,
-          line: issue.Line,
-          column: issue.Span[0],
-          severity: this.normalizeSeverity(issue.Severity),
-          rule: issue.Check,
-          match: issue.Match,
-<<<<<<< HEAD
-          description: issue.Description || issue.Message || 'No description available',
-          suggestion: '', // Will be filled by AI
-=======
-          description: issue.Description,
-          suggestion,
->>>>>>> 066010f5
-          context
-        };
-        
-        findings.push(finding);
-        contextWindows.set(finding, context);
-      }
-    }
-    
-    // Generate AI suggestions in batch
-    let suggestions: Map<ValeFinding, string>;
-    try {
-      suggestions = await this.suggestionGenerator.generateBatch(findings, contextWindows);
-    } catch (error) {
-      console.warn(`[vale-ai] Warning: Failed to generate AI suggestions: ${error}`);
-      // Use Vale's original descriptions as fallback
-      suggestions = new Map();
-      for (const finding of findings) {
-        suggestions.set(finding, finding.description);
-      }
-    }
-    
     // Apply AI suggestions to findings
     for (const finding of findings) {
       const suggestion = suggestions.get(finding);
@@ -221,20 +132,14 @@
     try {
       const content = readFileSync(filename, 'utf-8');
       this.fileContentCache.set(filename, content);
-<<<<<<< HEAD
     } catch (e: unknown) {
       const err = e instanceof Error ? e : new Error(String(e));
       console.warn(`[vale-ai] Warning: Failed to read file ${filename}: ${err.message}`);
       // Store empty string to avoid repeated read attempts
-=======
-    } catch (error) {
-      console.warn(`[vale-ai] Warning: Failed to read file ${filename}: ${error}`);
->>>>>>> 066010f5
       this.fileContentCache.set(filename, '');
     }
   }
 
-<<<<<<< HEAD
   /**
    * Extract context window around a Vale finding
    * 
@@ -248,8 +153,6 @@
    * @param windowSize Number of characters before/after the match
    * @returns Context object with before and after text
    */
-=======
->>>>>>> 066010f5
   private extractContextWindow(
     content: string,
     line: number,
@@ -280,11 +183,7 @@
  
       
       const matchEnd = matchPosition + (span[1] - span[0]);
-<<<<<<< HEAD
-      
-=======
-
->>>>>>> 066010f5
+      
       const afterEnd = Math.min(content.length, matchEnd + windowSize);
       const after = content.substring(matchEnd, afterEnd);
       
