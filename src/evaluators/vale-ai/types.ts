<<<<<<< HEAD
/**
 * Result from Vale AI evaluation
 * 
 * Contains all findings with AI-enhanced suggestions and context windows.
 */
=======
>>>>>>> 009052f5
export interface ValeAIResult {
  findings: ValeFinding[];
}

<<<<<<< HEAD
/**
 * A single Vale finding with AI-enhanced suggestion
 * 
 * Combines Vale's rule-based finding with:
 * - AI-generated context-aware suggestion
 * - Context window (text before/after the issue)
 */
=======
>>>>>>> 009052f5
export interface ValeFinding {
  file: string;
  line: number;
  column: number;
  severity: 'error' | 'warning' | 'suggestion';
  rule: string;
  match: string;
  description: string;
  suggestion: string;
  context: Context;
}

<<<<<<< HEAD
/**
 * Context window containing text before and after an issue
 * 
 * Used to provide surrounding text to the LLM for generating
 * context-aware suggestions. The window size is configurable
 * via ValeAIConfig.contextWindowSize.
 */
=======
>>>>>>> 009052f5
export interface Context {
  before: string;
  after: string;
}

<<<<<<< HEAD
/**
 * Vale CLI JSON output structure
 * Maps filename to array of issues found in that file
 */
export interface ValeOutput {
  [filename: string]: ValeIssue[];
}

/**
 * A single issue from Vale CLI JSON output
 * Field names match Vale's JSON format exactly
 */
export interface ValeIssue {
  Check: string;
  Description: string;
  Message: string;
  Line: number;
  Span: [number, number];
  Match: string;
  Severity: string;
  Link?: string;
  Action?: {
    Name: string;
    Params: string[];
  };
}

=======
>>>>>>> 009052f5
export interface ValeAIConfig {
  contextWindowSize: number;
}

export interface BatchSuggestionResponse {
  suggestions: {
    findingIndex: number;
    suggestion: string;
  }[];
}
<|MERGE_RESOLUTION|>--- conflicted
+++ resolved
@@ -1,25 +1,7 @@
-<<<<<<< HEAD
-/**
- * Result from Vale AI evaluation
- * 
- * Contains all findings with AI-enhanced suggestions and context windows.
- */
-=======
->>>>>>> 009052f5
 export interface ValeAIResult {
   findings: ValeFinding[];
 }
 
-<<<<<<< HEAD
-/**
- * A single Vale finding with AI-enhanced suggestion
- * 
- * Combines Vale's rule-based finding with:
- * - AI-generated context-aware suggestion
- * - Context window (text before/after the issue)
- */
-=======
->>>>>>> 009052f5
 export interface ValeFinding {
   file: string;
   line: number;
@@ -32,22 +14,11 @@
   context: Context;
 }
 
-<<<<<<< HEAD
-/**
- * Context window containing text before and after an issue
- * 
- * Used to provide surrounding text to the LLM for generating
- * context-aware suggestions. The window size is configurable
- * via ValeAIConfig.contextWindowSize.
- */
-=======
->>>>>>> 009052f5
 export interface Context {
   before: string;
   after: string;
 }
 
-<<<<<<< HEAD
 /**
  * Vale CLI JSON output structure
  * Maps filename to array of issues found in that file
@@ -75,8 +46,6 @@
   };
 }
 
-=======
->>>>>>> 009052f5
 export interface ValeAIConfig {
   contextWindowSize: number;
 }
