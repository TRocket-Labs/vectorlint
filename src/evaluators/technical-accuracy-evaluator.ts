import { BaseEvaluator } from './evaluator';
import type { LLMProvider } from '../providers/llm-provider';
import type { SearchProvider } from '../providers/search-provider';
import type { PromptFile } from '../schemas/prompt-schemas';
import { buildCriteriaJsonSchema, type CriteriaResult } from '../prompts/schema';
import { VERIFICATION_RESPONSE_SCHEMA, type VerificationResponse } from '../schemas/search-schemas';
import { z } from 'zod';

const MIN_CLAIM_LENGTH = 6;

interface VerificationResult {
  status: string;
  justification: string;
  link: string;
}

/*
 * Technical accuracy evaluator with fact verification.
 * Extends base LLM evaluation by verifying factual claims against web search results.
 * 
 * Flow:
 * 1. Run base LLM evaluation to detect potential issues
 * 2. For each violation with factual claims, search for evidence
 * 3. Use LLM to verify if evidence supports/contradicts the claim
 * 4. Enrich violation analysis with verification results
 */
export class TechnicalAccuracyEvaluator extends BaseEvaluator {
  constructor(
    private llmProvider: LLMProvider,
    private prompt: PromptFile,
    private searchProvider: SearchProvider
  ) {
    super();
  }

  async evaluate(_file: string, content: string): Promise<CriteriaResult> {
    // Step 1: Run base LLM evaluation
    const schema = buildCriteriaJsonSchema();
    const result = await this.llmProvider.runPromptStructured<CriteriaResult>(
      content,
      this.prompt.body,
      schema
    );

    // Step 2: Verify each violation with web search
<<<<<<< HEAD
    // Mutate in place since we're returning this result anyway
    for (const criterion of result.criteria) {
=======
    const verifiedResult = { ...baseResult };

    for (const criterion of verifiedResult.criteria) {
>>>>>>> 7808382a
      for (const violation of criterion.violations) {
        if (!violation.analysis || violation.analysis.trim().length < MIN_CLAIM_LENGTH) {
          continue; // Skip non-factual violations
        }

        const verification = await this.verifyFact(violation.analysis);

        // Enrich violation with verification results
        violation.analysis = this.enrichAnalysis(
          violation.analysis,
          verification
        );
      }
    }

    return result;
  }

  private async verifyFact(claim: string): Promise<VerificationResult> {
    try {
      // Extract searchable claim from analysis text
      const searchClaim = claim.match(/Sentence:\s*(.*?)(?:\s*Issue:|$)/s)?.[1]?.trim() ?? claim;

      // Boundary: Search for evidence (external API call)
      const snippetsRaw: unknown = await this.searchProvider.search(searchClaim);

      // Validate search results at boundary
      const SEARCH_RESULT_SCHEMA = z.array(z.object({
        snippet: z.string(),
        url: z.string(),
        title: z.string().optional(),
      }));

      const snippets = SEARCH_RESULT_SCHEMA.parse(snippetsRaw);

      if (snippets.length === 0) {
        return {
          status: 'unverifiable',
          justification: 'No relevant search results found.',
          link: '',
        };
      }

      // Build verification prompt
      const verificationPrompt = this.buildVerificationPrompt(claim, snippets);

      // Boundary: Get LLM verification (external API call)
      const llmRespRaw: unknown = await this.llmProvider.runPromptStructured(
        verificationPrompt,
        '',
        {
          name: 'VerificationSchema',
          schema: {
            type: 'object',
            properties: {
              status: { type: 'string', enum: ['supported', 'unsupported', 'unverifiable'] },
              justification: { type: 'string' },
              link: { type: 'string' },
            },
            required: ['status', 'justification'],
          },
        }
      );

      // Validate LLM response at boundary
      let llmResp: VerificationResponse;
      try {
        if (typeof llmRespRaw === 'string') {
          const parsed: unknown = JSON.parse(llmRespRaw);
          llmResp = VERIFICATION_RESPONSE_SCHEMA.parse(parsed);
        } else {
          llmResp = VERIFICATION_RESPONSE_SCHEMA.parse(llmRespRaw);
        }
      } catch (e: unknown) {
        const err = e instanceof Error ? e : new Error(String(e));
        console.warn('[vectorlint] Failed to validate verification response:', err.message);
        return {
          status: 'unverifiable',
          justification: 'Invalid response from LLM',
          link: '',
        };
      }

      return {
        status: llmResp.status,
        justification: llmResp.justification,
        link: llmResp.link || snippets[0]?.url || '',
      };

    } catch (e: unknown) {
      const err = e instanceof Error ? e : new Error(String(e));
      return {
        status: 'error',
        justification: err.message,
        link: '',
      };
    }
  }

  private buildVerificationPrompt(claim: string, snippets: Array<{ snippet: string; url: string }>): string {
    return `
You are a **fact verification agent** assisting a hallucination detector.

Task:
Check whether the following statement is supported, unsupported, or unverifiable
based on recent web search snippets.

Definitions:
- supported → credible evidence clearly agrees with the statement.
- unsupported → evidence contradicts or disproves the statement.
- unverifiable → no clear evidence either way, or claim is too broad/general.

Statement:
"${claim}"

Search Snippets:
${snippets.map((s, i) => `[${i + 1}] ${s.snippet} (${s.url})`).join('\n')}

Respond ONLY in JSON:
{
  "status": "supported|unsupported|unverifiable",
  "justification": "brief reason (max 25 words)",
  "link": "most relevant supporting or contradicting source if available"
}
`;
  }

  private enrichAnalysis(original: string, verification: VerificationResult): string {
    let enriched = original;
    enriched += ` [${verification.status}]`;
    if (verification.justification) {
      enriched += ` — ${verification.justification}`;
    }
    if (verification.link) {
      enriched += ` (${verification.link})`;
    }
    return enriched;
  }
}

// Self-register on module load
TechnicalAccuracyEvaluator.register('technical-accuracy', (llmProvider, prompt, searchProvider) => {
  if (!searchProvider) {
    throw new Error('technical-accuracy evaluator requires a search provider');
  }
  return new TechnicalAccuracyEvaluator(llmProvider, prompt, searchProvider);
});<|MERGE_RESOLUTION|>--- conflicted
+++ resolved
@@ -43,14 +43,8 @@
     );
 
     // Step 2: Verify each violation with web search
-<<<<<<< HEAD
     // Mutate in place since we're returning this result anyway
     for (const criterion of result.criteria) {
-=======
-    const verifiedResult = { ...baseResult };
-
-    for (const criterion of verifiedResult.criteria) {
->>>>>>> 7808382a
       for (const violation of criterion.violations) {
         if (!violation.analysis || violation.analysis.trim().length < MIN_CLAIM_LENGTH) {
           continue; // Skip non-factual violations
