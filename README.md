# VectorLint
A command-line tool that evaluates Markdown content using LLMs and provides quality scores. Think of it like [Vale](https://github.com/errata-ai/vale), but instead of pattern matching, it uses LLMs enabling you to catch subjective issues like clarity, tone, and technical accuracy.

![VectorLint Screenshot](./assets/VectorLint_screenshot.jpeg)

## Features

- **LLM-based** - Uses LLMs to check content quality
- **CLI Support** - Run locally or in CI/CD pipelines
- **Consistent Evaluations** - Write structured evaluation prompts to get consistent evaluation results
- **Quality Scores & Thresholds** - Set scores and thresholds for your quality standards

## Installation

Install dependencies:

```bash
npm install
```

## LLM Provider Configuration

VectorLint supports multiple LLM providers. Choose and configure your preferred provider using environment variables.

### Setup

Copy the example environment file and configure your API credentials:

```bash
cp .env.example .env
# Edit .env with your actual API credentials
```

### Azure OpenAI

Configure Azure OpenAI in your `.env` file:

```bash
# Azure OpenAI Configuration
LLM_PROVIDER=azure-openai
AZURE_OPENAI_API_KEY=your-api-key-here
AZURE_OPENAI_ENDPOINT=https://your-resource-name.openai.azure.com
AZURE_OPENAI_DEPLOYMENT_NAME=your-deployment-name
AZURE_OPENAI_API_VERSION=2024-02-15-preview
AZURE_OPENAI_TEMPERATURE=0.2
```

### Anthropic Claude

Configure Anthropic in your `.env` file:

```bash
# Anthropic Configuration
LLM_PROVIDER=anthropic
ANTHROPIC_API_KEY=your-anthropic-api-key-here
ANTHROPIC_MODEL=claude-3-sonnet-20240229
ANTHROPIC_MAX_TOKENS=4096
ANTHROPIC_TEMPERATURE=0.2
```

<<<<<<< HEAD
### Perplexity Search

Configure perplexity in your `.env` file for optional online search for fact verification:

```bash
# Perplexity Configuration

SEARCH_PROVIDER=perplexity
PERPLEXITY_API_KEY=pplx-your-api-key-here
```

=======
### OpenAI

Configure OpenAI in your `.env` file:

```bash
# OpenAI Configuration
LLM_PROVIDER=openai
OPENAI_API_KEY=your-openai-api-key-here
OPENAI_MODEL=gpt-4o
OPENAI_TEMPERATURE=0.2
```

**Model Options:**
- `gpt-4o`: Best quality for comprehensive assessments (default)
- `gpt-4o-mini`: Cost-optimized for bulk processing
- `gpt-4-turbo`: Alternative high-quality option
>>>>>>> 295b09e2

### Temperature Recommendations

For consistent evaluation results, it's recommended to use relatively low temperature values (0.1-0.3) to reduce randomness in model responses. This helps ensure more predictable and reproducible quality assessments.

### Project Config (vectorlint.ini)

Copy the sample and edit for your project:

```bash
cp vectorlint.example.ini vectorlint.ini
```

Keys (PascalCase):
- `PromptsPath`: directory containing your `.md` prompts
- `ScanPaths`: bracketed list of file patterns to scan (supports only `.md` and `.txt`)

Example (vectorlint.example.ini):

```
PromptsPath=prompts
ScanPaths=[*.md]
Concurrency=4
```

Note: `vectorlint.ini` is git-ignored; commit `vectorlint.example.ini` as the template.

### Prompts

Prompts are markdown files. VectorLint loads all `.md` files from `PromptsPath` and runs each one against your content. The result is an aggregated report with one section per prompt.

- Prompts do not need a placeholder; the file content is injected automatically as a separate message
- Prompts start with a YAML frontmatter block that defines the evaluation criteria (names, weights, and optional thresholds/severities). Keep the body human‑readable
- VectorLint enforces a structured JSON response via the API and parses scores automatically - you don't need to specify output format in your prompts

## Usage

### Local Development

Run VectorLint without building:

```bash
# Basic usage
npm run dev -- path/to/article.md

# See what's being sent to the LLM
npm run dev -- --verbose path/to/article.md

# Debug mode: show prompt and full JSON response
npm run dev -- --verbose --show-prompt --debug-json path/to/article.md
```

Or make the script executable:

```bash
chmod +x src/index.ts
./src/index.ts path/to/article.md
```

## Prompt Mapping (INI)

Control which prompts apply to which files using INI sections. Precedence: `Prompt:<Id>` → `Directory:<Alias>` → `Defaults`. Excludes are unioned and win over includes.

Example:

```
[Prompts]
paths = ["Default:prompts", "Blog:prompts/blog"]

[Defaults]
include = ["**/*.md"]
exclude = ["archived/**"]

[Directory:Blog]
include = ["content/blog/**/*.md"]
exclude = ["content/blog/drafts/**"]

[Prompt:Headline]
include = ["content/blog/**/*.md"]
exclude = ["content/blog/drafts/**"]
```

Notes:
- Aliases in `[Prompts].paths` tie a prompt's folder to a logical name
- The CLI derives a prompt's alias from its actual file path and applies the mapping per scanned file

## Testing

- Run in watch mode (local dev): `npm test`
- Single run (no watch): `npm run test:run`
- CI with coverage: `npm run test:ci`

Tests live under `tests/` and use Vitest. They validate config parsing (PromptsPath, ScanPaths), file discovery (including prompts exclusion), prompt/file mapping, and prompt aggregation with a mocked provider.<|MERGE_RESOLUTION|>--- conflicted
+++ resolved
@@ -58,7 +58,6 @@
 ANTHROPIC_TEMPERATURE=0.2
 ```
 
-<<<<<<< HEAD
 ### Perplexity Search
 
 Configure perplexity in your `.env` file for optional online search for fact verification:
@@ -70,7 +69,6 @@
 PERPLEXITY_API_KEY=pplx-your-api-key-here
 ```
 
-=======
 ### OpenAI
 
 Configure OpenAI in your `.env` file:
@@ -87,7 +85,6 @@
 - `gpt-4o`: Best quality for comprehensive assessments (default)
 - `gpt-4o-mini`: Cost-optimized for bulk processing
 - `gpt-4-turbo`: Alternative high-quality option
->>>>>>> 295b09e2
 
 ### Temperature Recommendations
 
